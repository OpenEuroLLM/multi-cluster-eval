--- conflicted
+++ resolved
@@ -1,4 +1,3 @@
-# Standard library imports
 import logging
 import os
 import re
@@ -13,11 +12,6 @@
 import numpy as np
 import pandas as pd
 import yaml
-<<<<<<< HEAD
-# Heavy imports moved to where they're needed
-=======
-from huggingface_hub import hf_hub_download, snapshot_download
->>>>>>> fb0d10b3
 from jsonargparse import auto_cli
 from rich.console import Console
 from rich.logging import RichHandler
@@ -26,7 +20,7 @@
 def ensure_singularity_image(image_name: str) -> None:
     # TODO: switch to OELLM dataset repo once it is created
     from huggingface_hub import hf_hub_download
-    
+
     hf_repo = os.environ.get("HF_SIF_REPO", "timurcarstensen/testing")
     image_path = Path(os.getenv("EVAL_BASE_DIR")) / image_name
 
@@ -186,7 +180,7 @@
     This function expands directory paths that contain multiple checkpoints.
     """
     from huggingface_hub import snapshot_download
-    
+
     processed_model_paths = {}
     model_paths = []
     for model in models:
@@ -381,7 +375,7 @@
                 # Keep original path (might be HF model)
                 expanded_rows.append(row)
         df = pd.DataFrame(expanded_rows)
-        
+
         # Download HF models only if skip_checks is False
         if not skip_checks:
             # Process any HF models that need downloading
@@ -395,17 +389,13 @@
                         df.at[idx, "model_path"] = model_path_map[row["model_path"]][0]
         else:
             logging.info(
-<<<<<<< HEAD
-                "Skipping HuggingFace model downloads (--skip-checks enabled)"
-=======
                 "Skipping model path processing and validation (--skip-checks enabled)"
->>>>>>> fb0d10b3
             )
 
     elif models and tasks and n_shot is not None:
         model_list = models.split(",")
         model_paths = []
-        
+
         # Always expand local paths
         for model in model_list:
             local_paths = _expand_local_model_paths(model)
@@ -413,7 +403,7 @@
                 model_paths.extend(local_paths)
             else:
                 model_paths.append(model)
-        
+
         # Download HF models only if skip_checks is False
         if not skip_checks:
             hf_models = [m for m in model_paths if not Path(m).exists()]
@@ -426,14 +416,8 @@
                 ]
         else:
             logging.info(
-<<<<<<< HEAD
-                "Skipping HuggingFace model downloads (--skip-checks enabled)"
-            )
-=======
                 "Skipping model path processing and validation (--skip-checks enabled)"
             )
-            model_paths = models.split(",")
->>>>>>> fb0d10b3
 
         tasks_list = tasks.split(",")
 
@@ -498,46 +482,52 @@
     total_evals = len(df)
     minutes_per_eval = 10  # Budget 10 minutes per eval
     total_minutes = total_evals * minutes_per_eval
-    
+
     # Maximum runtime per job (18 hours with safety margin)
     max_minutes_per_job = 18 * 60  # 18 hours
-    
+
     # Calculate minimum array size needed to stay under 18 hours per job
     min_array_size_for_time = max(1, int(np.ceil(total_minutes / max_minutes_per_job)))
-    
+
     # Start with 32 jobs if we have enough evals, otherwise use the number of evals
     desired_array_size = min(32, total_evals) if total_evals >= 32 else total_evals
-    
+
     # If 32 jobs would exceed time limit, increase array size
     if desired_array_size < min_array_size_for_time:
         desired_array_size = min_array_size_for_time
-    
+
     # The actual array size is limited by queue capacity and total evals
     actual_array_size = min(remaining_queue_capacity, desired_array_size, total_evals)
-    
+
     # Calculate actual time per job
     evals_per_job = max(1, int(np.ceil(total_evals / actual_array_size)))
     minutes_per_job = evals_per_job * minutes_per_eval
-    
+
     # Add 20% safety margin and round up to nearest hour
     minutes_with_margin = int(minutes_per_job * 1.2)
     hours_with_margin = max(1, int(np.ceil(minutes_with_margin / 60)))
-    
+
     # Cap at 24 hours
     hours_with_margin = min(hours_with_margin, 24)
-    
+
     # Format time limit for SLURM (HH:MM:SS)
     time_limit = f"{hours_with_margin:02d}:00:00"
-    
+
     # Log the calculated values
     logging.info(f"📊 Evaluation planning:")
     logging.info(f"   Total evaluations: {total_evals}")
     logging.info(f"   Estimated time per eval: {minutes_per_eval} minutes")
-    logging.info(f"   Total estimated time: {total_minutes} minutes ({total_minutes/60:.1f} hours)")
+    logging.info(
+        f"   Total estimated time: {total_minutes} minutes ({total_minutes / 60:.1f} hours)"
+    )
     logging.info(f"   Desired array size: {desired_array_size}")
-    logging.info(f"   Actual array size: {actual_array_size} (limited by queue capacity: {remaining_queue_capacity})")
+    logging.info(
+        f"   Actual array size: {actual_array_size} (limited by queue capacity: {remaining_queue_capacity})"
+    )
     logging.info(f"   Evaluations per job: {evals_per_job}")
-    logging.info(f"   Time per job: {minutes_per_job} minutes ({minutes_per_job/60:.1f} hours)")
+    logging.info(
+        f"   Time per job: {minutes_per_job} minutes ({minutes_per_job / 60:.1f} hours)"
+    )
     logging.info(f"   Time limit with safety margin: {time_limit}")
 
     # replace the placeholders in the template with the actual values
@@ -596,28 +586,7 @@
         )
         logging.info("Job submitted successfully.")
         logging.info(result.stdout)
-
-<<<<<<< HEAD
-        # Provide helpful information about job monitoring and file locations
-        logging.info(f"📁 Evaluation directory: {evals_dir}")
-        logging.info(f"📄 SLURM script: {sbatch_script_path}")
-        logging.info(f"📋 Job configuration: {csv_path}")
-        logging.info(f"📜 SLURM logs will be stored in: {slurm_logs_dir}")
-        logging.info(f"📊 Results will be stored in: {evals_dir / 'results'}")
-        logging.info(
-            f"🔢 Array job size: {actual_array_size} jobs handling {len(df)} total evaluations"
-        )
-        logging.info(
-            f"📈 Each array job handles ~{(len(df) + actual_array_size - 1) // actual_array_size} evaluations"
-        )
-        logging.info(f"⏱️  Time limit per job: {time_limit}")
-
         # Extract job ID from sbatch output for monitoring commands
-        import re
-
-=======
-        # Extract job ID from sbatch output for monitoring commands
->>>>>>> fb0d10b3
         job_id_match = re.search(r"Submitted batch job (\d+)", result.stdout)
         if job_id_match:
             job_id = job_id_match.group(1)
@@ -633,7 +602,6 @@
         )
 
 
-<<<<<<< HEAD
 def build_csv(
     output_path: str = "eval_config.csv",
     *,
@@ -660,10 +628,6 @@
         return
 
 
-def main():
-    auto_cli(
-        {"schedule-eval": schedule_evals, "build-csv": build_csv}, as_positional=False
-=======
 def collect_results(
     results_dir: str,
     output_csv: str = "eval_results.csv",
@@ -1006,6 +970,10 @@
                 "_help": "Schedule evaluation jobs for models and tasks",
                 "schedule-eval": schedule_evals,
             },
+            "build-csv": {
+                "_help": "Build a CSV file for evaluation with interactive builder",
+                "build-csv": build_csv,
+            },
             "collect-results": {
                 "_help": "Collect evaluation results from JSON files and export to CSV",
                 "collect-results": collect_results,
@@ -1013,5 +981,4 @@
         },
         as_positional=False,
         description="OELLM: Multi-cluster evaluation tool for language models",
->>>>>>> fb0d10b3
     )